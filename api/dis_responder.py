--- conflicted
+++ resolved
@@ -26,11 +26,7 @@
 
 # pylint: disable=broad-exception-caught,broad-exception-raised,too-many-lines
 
-<<<<<<< HEAD
-__version__ = "30.3.0"
-=======
 __version__ = "30.4.0"
->>>>>>> ed703be7
 # Database
 DB = {}
 # Custom queries
@@ -3574,12 +3570,7 @@
               f"<span style='color: gray'>{row['jrc_publishing_date']}</span>"
         html += f"<tr class='{rclass}'><td>" \
                 + "</td><td>".join([doi_link(row['doi']), row['jrc_obtained_from'], typ,
-<<<<<<< HEAD
-                                    jpd, source,
-                                    str(row['jrc_inserted']), version,
-=======
                                     jpd, source, str(row['jrc_inserted']), version,
->>>>>>> ed703be7
                                     news]) + "</td></tr>"
         frow = "\t".join([row['doi'], row['jrc_obtained_from'], typ, row['jrc_publishing_date'],
                           source, str(row['jrc_inserted']), version, news])
